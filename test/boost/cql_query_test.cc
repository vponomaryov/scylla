--- conflicted
+++ resolved
@@ -4317,7 +4317,6 @@
     });
 }
 
-<<<<<<< HEAD
 SEASTAR_TEST_CASE(test_int_sum_overflow) {
     return do_with_cql_env_thread([] (cql_test_env& e) {
         cquery_nofail(e, "create table cf (pk text, ck text, val int, primary key(pk, ck));");
@@ -4435,7 +4434,9 @@
             .is_rows()
             .with_size(1)
             .with_row({long_type->decompose(int64_t(9223372036854775807))});
-=======
+    });
+}
+
 SEASTAR_TEST_CASE(test_view_with_two_regular_base_columns_in_key) {
     return do_with_cql_env_thread([] (auto& e) {
         cquery_nofail(e, "CREATE TABLE t (p int, c int, v1 int, v2 int, primary key(p,c))");
@@ -4489,6 +4490,5 @@
         assert_that(msg).is_rows().with_rows({
             {{int32_type->decompose(11), int32_type->decompose(13), int32_type->decompose(1), int32_type->decompose(2)}},
         });
->>>>>>> 04dc8fae
     });
 }